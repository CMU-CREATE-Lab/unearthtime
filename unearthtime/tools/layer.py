<<<<<<< HEAD
from __future__ import annotations

from dataclasses import dataclass
from time import sleep
from timeit import default_timer as timer
from typing import Union, Callable

from selenium.common.exceptions import ElementNotInteractableException
from selenium.common.exceptions import StaleElementReferenceException
from selenium.webdriver.remote.webelement import WebElement as Element

from .tool import SelectableTool
from .._algae.deco import returnonexception
from .._algae.exceptions import UnearthtimeException
from .._algae.strings import noneorempty
from .._algae.utils import raiseif
from ..earthtime import EarthTime
from ..explore.response import Hit, Miss, MissType

@dataclass
class DrawnLayer:
    name: str
    title: str
    draw_time: float
    draw_calls: int
    drawn: bool

    def __bool__(self): return bool(self.name) and bool(self.title)

    def __repr__(self): return f'{DrawnLayer.__name__}(Name: {self.name}, Title: {self.title}, Time: {self.draw_time}, Calls: {self.draw_calls}, Drawn: {self.drawn})'


class Layer(SelectableTool):
    def __init__(self, name: str, category_id: str, earthtime: EarthTime):
        super().__init__(earthtime)
        self.__category_name = ''
        self.__category_id = category_id
        self.__checkbox = None
        self.__description = ''
        self.__name = name
        self.__title = ''

    def __repr__(self):
        return '%s[%s]' % (Layer.__name__, self.__title)

    @classmethod
    def informed(cls, name: str, category_id: str, earthtime: EarthTime):
        layer = cls(name, category_id, earthtime)
        layer.inform()

        return layer

    @staticmethod
    def from_element(layer: Union[Element, Hit], earthtime: EarthTime):
        if isinstance(layer, Element):
            layer = Hit(layer)

        raiseif(
            earthtime is None or bool(earthtime),
            UnearthtimeException('Invalid or inactive EarthTime page.')
        )

        raiseif(
            layer is None or layer.tag_name != 'LABEL',
            UnearthtimeException('Element is not an EarthTime layer.')
        )

        raiseif(
            layer.parent != earthtime.driver,
            UnearthtimeException('Layer is not an element of input EarthTime page.')
        )

        try:
            name = layer.name
            layer = Layer(name, layer.parent_element().parent_element().parent_element()['aria-labelledby'], earthtime)

            if layer.inform():
                return layer
            else:
                raise UnearthtimeException('Element is not an EarthTime layer.')
        except AttributeError:
            raise UnearthtimeException('Element is not an EarthTime layer.')

    @property
    def category_id(self) -> str:
        return self.__category_id

    @property
    def category_name(self) -> str:
        return self.__category_name

    @property
    def checkbox(self) -> Hit:
        return self.__checkbox

    @property
    def description(self) -> str:
        return self.__description

    @property
    def name(self) -> str:
        return self.__name

    @property
    def title(self) -> str:
        return self.__title

    def draw_time(self) -> DrawnLayer:
        if self.inform() and self.__title:
            start = timer()

            self.select()

            drawn = self._earthtime.lastFrameCompletelyDrawn
            draw_calls = 1

            while not drawn:
                sleep(0.5)
                drawn = self._earthtime.lastFrameCompletelyDrawn
                draw_calls += 1

                if not self._earthtime.isSpinnerShowing() and draw_calls >= 60:
                    break

            end = timer()

            self.select()

            total_time = end - start

            return DrawnLayer(self.__name, self.__title, total_time, draw_calls, drawn)
        else:
            return DrawnLayer('', '', 0, 0, False)

    @returnonexception(False, ElementNotInteractableException)
    def inform(self) -> bool:
        if self._informed:
            return bool(self._earthtime)
        elif self.informable():
            library = self._earthtime.DataLibraryMenu
            header = self._earthtime['CategoryHeader', self.__category_id]
            close_layers = header is Miss
            close_category = False

            if not header:
                library.click()

                if clear := self._earthtime.DataLibrarySearchClearButton:
                    clear.click()

                header = self._earthtime['CategoryHeader', self.__category_id]

                if not header:
                    return False
            elif clear := self._earthtime.DataLibrarySearchClearButton:
                clear.click()

            self.__category_id = header.id_

            if header['aria-selected'] == 'false':
                close_category = True
                header.click()

            label = self._earthtime['LayerLabel', self.__name]
            description = self._earthtime['LayerDescription', self.__name]

            self.__category_name = header.text
            self.__checkbox = self._earthtime['LayerCheckbox', self.__name]
            self.__description = '' if not description else description
            self.__title = label.text.strip()
            self._informed = True

            if close_category:
                header.click()

            if close_layers:
                library.click()

            return True
        else:
            return False

    def is_selected(self) -> bool:
        return bool(self.__checkbox) and self.__checkbox.checked

    @returnonexception(None, StaleElementReferenceException)
    def select(self):
        if self.inform():
            header = self._earthtime['CategoryHeader', self.__category_id]

            if not header:
                self._earthtime.DataLibraryMenu.click()
                header = self._earthtime['CategoryHeader', self.__category_id]

            if header['aria-selected'] == 'false':
                header.click()

            self.__checkbox.click()


class Category(SelectableTool):

    def __init__(self, category_id: str, earthtime: EarthTime):
        super().__init__(earthtime)
        self.__category_id = category_id
        self.__category_name = ''
        self.__layer_names = {}
        self.__layers = []

    def __contains__(self, layer_name: str):
        return layer_name in self.__layer_names

    def __getitem__(self, layer: Union[int, str]) -> Union[Layer, MissType]:
        if isinstance(layer, str) and layer in self.__layer_names:
            return self.__layers[self.__layer_names[layer]]
        elif isinstance(layer, int) and -len(self.__layers) <= layer < len(self.__layers):
            return self.__layers[layer]
        else:
            return Miss

    def __iter__(self):
        for layer in self.__layers:
            yield layer

    def __len__(self):
        return len(self.__layers)

    def __reversed__(self):
        for layer in reversed(self.__layers):
            yield layer

    def __repr__(self):
        if self._informed:
            return '%s [ %s: %s]' % (Category.__name__, self.__category_name, '{\n\t%s\n}' % '\n\t'.join(map(str, self.__layers)))
        else:
            return 'Empty %s' % Category.__name__

    @classmethod
    def informed(cls, category_id: str, earthtime: EarthTime):
        category = cls(category_id, earthtime)
        category.inform()

        return category

    @classmethod
    def from_element(cls, header: Union[Element, Hit], earthtime: EarthTime):
        if isinstance(header, Element):
            header = Hit(header)

        raiseif(
            header is None or header.tag_name != 'H3' or
            not (bool(header['aria-controls']) and header['aria-controls'].startswith('category')),
            UnearthtimeException('Element is not an EarthTime Data Library category.')
        )

        raiseif(
            header.parent != earthtime.driver,
            UnearthtimeException('Category is not an element of input EarthTime page.')
        )

        try:
            category = cls(header.id_, earthtime)

            if category.inform():
                return category
            else:
                raise UnearthtimeException('Element is not an EarthTime Data Library category.')
        except AttributeError:
            raise UnearthtimeException('Element is not an EarthTime Data Library category.')

    @staticmethod
    def layers_by_category(earthtime: EarthTime, inform: bool = False):

        if earthtime is None or not bool(earthtime):
            return {}

        menu = earthtime.DataLibrarySearchInput

        if not menu:
            menu = True
            earthtime.DataLibraryMenu.click()

            if clear := earthtime.DataLibrarySearchClearButton:
                clear.click()
        elif clear := earthtime.DataLibrarySearchClearButton:
            clear.click()

        categories = {category['aria-controls']: Category(category.id_, earthtime) for category in headers} if (headers := earthtime.CategoryHeaders) else {}

        if inform:
            for category in categories.values():
                category.inform()

        if menu:
            earthtime.DataLibraryMenu.click()

        return categories

    @staticmethod
    def layers_by_category_after(category_id: str, earthtime: EarthTime, inform: bool = False):

        if earthtime is None or not bool(earthtime) or noneorempty(category_id):
            return {}

        menu = earthtime.DataLibrarySearchInput

        if not menu:
            menu = True
            earthtime.DataLibraryMenu.click()

            if clear := earthtime.DataLibrarySearchClearButton:
                clear.click()
        elif clear := earthtime.DataLibrarySearchClearButton:
            clear.click()

        categories = {category['aria-controls']: Category(category.id_, earthtime) for category in headers} if (headers := earthtime['CategoryHeadersAfter', category_id]) else {}

        if inform:
            for category in categories.values():
                category.inform()

        if menu:
            earthtime.DataLibraryMenu.click()

        return categories

    @staticmethod
    def layers_by_category_except(category_id: str, earthtime: EarthTime, inform: bool = False):

        if not bool(earthtime) or noneorempty(category_id):
            return {}

        menu = earthtime.DataLibrarySearchInput

        if not menu:
            menu = True
            earthtime.DataLibraryMenu.click()

            if clear := earthtime.DataLibrarySearchClearButton:
                clear.click()
        elif clear := earthtime.DataLibrarySearchClearButton:
            clear.click()

        categories = {category['aria-controls']: Category(category.id_, earthtime) for category in headers} if (headers := earthtime['CategoryHeadersExcept', category_id]) else {}

        if inform:
            for category in categories.values():
                category.inform()

        if menu:
            earthtime.DataLibraryMenu.click()

        return categories

    @property
    def category_id(self) -> str:
        return self.__category_id

    @property
    def category_name(self) -> str:
        return self.__category_name

    @returnonexception(False, ElementNotInteractableException)
    def inform(self) -> bool:
        if self._informed:
            return bool(self._earthtime)
        elif self.informable():
            library = self._earthtime.DataLibraryMenu
            header = self._earthtime['CategoryHeader', self.__category_id]
            close_layers = header is Miss
            close_category = False

            if not header:
                library.click()

                if clear := self._earthtime.DataLibrarySearchClearButton:
                    clear.click()

                header = self._earthtime['CategoryHeader', self.__category_id]

                if not header:
                    return False
            elif clear := self._earthtime.DataLibrarySearchClearButton:
                clear.click()

            self.__category_id = header.id_
            self.__category_name = header.text

            if header['aria-selected'] == 'false':
                close_category = True
                header.click()

            if labels := self._earthtime['CategoryLabels', self.__category_id]:
                layers = [Layer(label.name, self.__category_id, self._earthtime) for label in labels]
                self.__layers = [layer for layer in layers if layer.inform()]
                self.__layer_names = {self.__layers[i].name: i for i in range(len(self.__layers))}
                self._informed = len(layers) == len(self.__layers)

                if close_category:
                    header.click()

                if close_layers:
                    library.click()

            return self._informed
        else:
            return False

    @returnonexception(None, StaleElementReferenceException)
    def select(self):
        if self.inform():
            header = self._earthtime['CategoryHeader', self.__category_id]

            if not header:
                self._earthtime.DataLibraryMenu.click()
                header = self._earthtime['CategoryHeader', self.__category_id]

            if header['aria-selected'] == 'false':
                header.click()

    def time_layers(self, condition: Callable[[str], bool] = None) -> list:
        if self._informed and bool(self._earthtime):
            layer_times = []

            library = self._earthtime.DataLibraryMenu
            header = self._earthtime['CategoryHeader', self.__category_id]
            close_layers = header is Miss
            close_category = False

            if not header:
                library.click()

                if clear := self._earthtime.DataLibrarySearchClearButton:
                    clear.click()

                header = self._earthtime['CategoryHeader', self.__category_id]
            elif clear := self._earthtime.DataLibrarySearchClearButton:
                clear.click()

            if header['aria-selected'] == 'false':
                close_category = True
                header.click()

            for layer in self.__layers:
                if condition:
                    if condition(layer.name) and (time := layer.draw_time()):
                        layer_times.append(time)
                elif time := layer.draw_time():
                    layer_times.append(time)

            if close_category:
                header.click()

            if close_layers:
                library.click()

            return layer_times

        elif self.informable():
            layer_times = []

            library = self._earthtime.DataLibraryMenu
            header = self._earthtime['CategoryHeader', self.__category_id]
            close_layers = header is Miss
            close_category = False

            if not header:
                library.click()

                if clear := self._earthtime.DataLibrarySearchClearButton:
                    clear.click()

                header = self._earthtime['CategoryHeader', self.__category_id]
            elif clear := self._earthtime.DataLibrarySearchClearButton:
                clear.click()

            self.__category_id = header.id_
            self.__category_name = header.text

            if header['aria-selected'] == 'false':
                close_category = True
                header.click()

            if labels := self._earthtime['CategoryLabels', self.__category_id]:
                layers = [Layer(label.name, self.__category_id, self._earthtime) for label in labels]
                self.__layers = [layer for layer in layers if layer.inform()]
                self.__layer_names = {self.__layers[i].name: i for i in range(len(self.__layers))}

                for layer in self.__layers:
                    if condition:
                            if condition(layer.name) and (time := layer.draw_time()):
                                layer_times.append(time)
                    elif time := layer.draw_time():
                        layer_times.append(time)

                self._informed = len(layers) == len(self.__layers)

                if close_category:
                    header.click()

                if close_layers:
                    library.click()

            return layer_times
        else:
            return []
=======
from __future__ import annotations

from dataclasses import dataclass
from time import sleep
from timeit import default_timer as timer
from typing import Union, Callable

from selenium.common.exceptions import ElementNotInteractableException
from selenium.common.exceptions import StaleElementReferenceException
from selenium.webdriver.remote.webelement import WebElement as Element

from .tool import SelectableTool
from .._algae.deco import returnonexception
from .._algae.exceptions import UnearthtimeException
from .._algae.strings import noneorempty
from .._algae.utils import raiseif
from ..earthtime import EarthTime
from ..explore.response import Hit, Miss, MissType

@dataclass
class DrawnLayer:
    name: str
    title: str
    draw_time: float
    draw_calls: int
    drawn: bool

    def __bool__(self): return bool(self.name) and bool(self.title)

    def __repr__(self): return f'{DrawnLayer.__name__}(Name: {self.name}, Title: {self.title}, Time: {self.draw_time}, Calls: {self.draw_calls}, Drawn: {self.drawn})'


class Layer(SelectableTool):
    def __init__(self, name: str, category_id: str, earthtime: EarthTime):
        super().__init__(earthtime)
        self.__category_name = ''
        self.__category_id = category_id
        self.__checkbox = None
        self.__description = ''
        self.__name = name
        self.__title = ''

    def __repr__(self):
        return '%s[%s]' % (Layer.__name__, self.__title)

    @classmethod
    def informed(cls, name: str, category_id: str, earthtime: EarthTime):
        layer = cls(name, category_id, earthtime)
        layer.inform()

        return layer

    @staticmethod
    def from_element(layer: Union[Element, Hit], earthtime: EarthTime):
        if isinstance(layer, Element):
            layer = Hit(layer)

        raiseif(
            earthtime is None or bool(earthtime),
            UnearthtimeException('Invalid or inactive EarthTime page.')
        )

        raiseif(
            layer is None or layer.tag_name != 'LABEL',
            UnearthtimeException('Element is not an EarthTime layer.')
        )

        raiseif(
            layer.parent != earthtime.driver,
            UnearthtimeException('Layer is not an element of input EarthTime page.')
        )

        try:
            name = layer.name
            layer = Layer(name, layer.parent_element().parent_element().parent_element()['aria-labelledby'], earthtime)

            if layer.inform():
                return layer
            else:
                raise UnearthtimeException('Element is not an EarthTime layer.')
        except AttributeError:
            raise UnearthtimeException('Element is not an EarthTime layer.')

    @property
    def category_id(self) -> str:
        return self.__category_id

    @property
    def category_name(self) -> str:
        return self.__category_name

    @property
    def checkbox(self) -> Hit:
        return self.__checkbox

    @property
    def description(self) -> str:
        return self.__description

    @property
    def name(self) -> str:
        return self.__name

    @property
    def title(self) -> str:
        return self.__title

    def draw_time(self) -> DrawnLayer:
        if self.inform() and self.__title:
            start = timer()

            self.select()

            drawn = self._earthtime.lastFrameCompletelyDrawn
            draw_calls = 1

            while not drawn:
                sleep(0.5)
                drawn = self._earthtime.lastFrameCompletelyDrawn
                draw_calls += 1

                if not self._earthtime.isSpinnerShowing() and draw_calls >= 60:
                    break

            end = timer()

            self.select()

            total_time = end - start

            return DrawnLayer(self.__name, self.__title, total_time, draw_calls, drawn)
        else:
            return DrawnLayer('', '', 0, 0, False)

    @returnonexception(False, ElementNotInteractableException)
    def inform(self) -> bool:
        if self._informed:
            return bool(self._earthtime)
        elif self.informable():
            library = self._earthtime.DataLibraryMenu
            header = self._earthtime['CategoryHeader', self.__category_id]
            close_layers = header is Miss
            close_category = False

            if not header:
                library.click()

                if clear := self._earthtime.DataLibrarySearchClearButton:
                    clear.click()

                header = self._earthtime['CategoryHeader', self.__category_id]

                if not header:
                    return False
            elif clear := self._earthtime.DataLibrarySearchClearButton:
                clear.click()

            self.__category_id = header.id_

            if header['aria-selected'] == 'false':
                close_category = True
                header.click()

            label = self._earthtime['LayerLabel', self.__name]
            description = self._earthtime['LayerDescription', self.__name]

            self.__category_name = header.text
            self.__checkbox = self._earthtime['LayerCheckbox', self.__name]
            self.__description = '' if not description else description
            self.__title = label.text.strip()
            self._informed = True

            if close_category:
                header.click()

            if close_layers:
                library.click()

            return True
        else:
            return False

    def is_selected(self) -> bool:
        return bool(self.__checkbox) and self.__checkbox.checked

    @returnonexception(None, StaleElementReferenceException)
    def select(self):
        if self.inform():
            header = self._earthtime['CategoryHeader', self.__category_id]

            if not header:
                self._earthtime.DataLibraryMenu.click()
                header = self._earthtime['CategoryHeader', self.__category_id]

            if header['aria-selected'] == 'false':
                header.click()

            self.__checkbox.click()


class Category(SelectableTool):

    def __init__(self, category_id: str, earthtime: EarthTime):
        super().__init__(earthtime)
        self.__category_id = category_id
        self.__category_name = ''
        self.__layer_names = {}
        self.__layers = []

    def __contains__(self, layer_name: str):
        return layer_name in self.__layer_names

    def __getitem__(self, layer: Union[int, str]) -> Union[Layer, MissType]:
        if isinstance(layer, str) and layer in self.__layer_names:
            return self.__layers[self.__layer_names[layer]]
        elif isinstance(layer, int) and -len(self.__layers) <= layer < len(self.__layers):
            return self.__layers[layer]
        else:
            return Miss

    def __iter__(self):
        for layer in self.__layers:
            yield layer

    def __len__(self):
        return len(self.__layers)

    def __reversed__(self):
        for layer in reversed(self.__layers):
            yield layer

    def __repr__(self):
        if self._informed:
            return '%s [ %s: %s]' % (Category.__name__, self.__category_name, '{\n\t%s\n}' % '\n\t'.join(map(str, self.__layers)))
        else:
            return 'Empty %s' % Category.__name__

    @classmethod
    def informed(cls, category_id: str, earthtime: EarthTime):
        category = cls(category_id, earthtime)
        category.inform()

        return category

    @classmethod
    def from_element(cls, header: Union[Element, Hit], earthtime: EarthTime):
        if isinstance(header, Element):
            header = Hit(header)

        raiseif(
            header is None or header.tag_name != 'H3' or
            not (bool(header['aria-controls']) and header['aria-controls'].startswith('category')),
            UnearthtimeException('Element is not an EarthTime Data Library category.')
        )

        raiseif(
            header.parent != earthtime.driver,
            UnearthtimeException('Category is not an element of input EarthTime page.')
        )

        try:
            category = cls(header.id_, earthtime)

            if category.inform():
                return category
            else:
                raise UnearthtimeException('Element is not an EarthTime Data Library category.')
        except AttributeError:
            raise UnearthtimeException('Element is not an EarthTime Data Library category.')

    @staticmethod
    def layers_by_category(earthtime: EarthTime, inform: bool = False):

        if earthtime is None or not bool(earthtime):
            return {}

        menu = earthtime.DataLibrarySearchInput

        if not menu:
            menu = True
            earthtime.DataLibraryMenu.click()

            if clear := earthtime.DataLibrarySearchClearButton:
                clear.click()
        elif clear := earthtime.DataLibrarySearchClearButton:
            clear.click()

        categories = {category['aria-controls']: Category(category.id_, earthtime) for category in headers} if (headers := earthtime.CategoryHeaders) else {}

        if inform:
            for category in categories.values():
                category.inform()

        if menu:
            earthtime.DataLibraryMenu.click()

        return categories

    @staticmethod
    def layers_by_category_after(category_id: str, earthtime: EarthTime, inform: bool = False):

        if earthtime is None or not bool(earthtime) or noneorempty(category_id):
            return {}

        menu = earthtime.DataLibrarySearchInput

        if not menu:
            menu = True
            earthtime.DataLibraryMenu.click()

            if clear := earthtime.DataLibrarySearchClearButton:
                clear.click()
        elif clear := earthtime.DataLibrarySearchClearButton:
            clear.click()

        categories = {category['aria-controls']: Category(category.id_, earthtime) for category in headers} if (headers := earthtime['CategoryHeadersAfter', category_id]) else {}

        if inform:
            for category in categories.values():
                category.inform()

        if menu:
            earthtime.DataLibraryMenu.click()

        return categories

    @staticmethod
    def layers_by_category_except(category_id: str, earthtime: EarthTime, inform: bool = False):

        if not bool(earthtime) or noneorempty(category_id):
            return {}

        menu = earthtime.DataLibrarySearchInput

        if not menu:
            menu = True
            earthtime.DataLibraryMenu.click()

            if clear := earthtime.DataLibrarySearchClearButton:
                clear.click()
        elif clear := earthtime.DataLibrarySearchClearButton:
            clear.click()

        categories = {category['aria-controls']: Category(category.id_, earthtime) for category in headers} if (headers := earthtime['CategoryHeadersExcept', category_id]) else {}

        if inform:
            for category in categories.values():
                category.inform()

        if menu:
            earthtime.DataLibraryMenu.click()

        return categories

    @property
    def category_id(self) -> str:
        return self.__category_id

    @property
    def category_name(self) -> str:
        return self.__category_name

    @returnonexception(False, ElementNotInteractableException)
    def inform(self) -> bool:
        if self._informed:
            return bool(self._earthtime)
        elif self.informable():
            library = self._earthtime.DataLibraryMenu
            header = self._earthtime['CategoryHeader', self.__category_id]
            close_layers = header is Miss
            close_category = False

            if not header:
                library.click()

                if clear := self._earthtime.DataLibrarySearchClearButton:
                    clear.click()

                header = self._earthtime['CategoryHeader', self.__category_id]

                if not header:
                    return False
            elif clear := self._earthtime.DataLibrarySearchClearButton:
                clear.click()

            self.__category_id = header.id_
            self.__category_name = header.text

            if header['aria-selected'] == 'false':
                close_category = True
                header.click()

            if labels := self._earthtime['CategoryLabels', self.__category_id]:
                layers = [Layer(label.name, self.__category_id, self._earthtime) for label in labels]
                self.__layers = [layer for layer in layers if layer.inform()]
                self.__layer_names = {self.__layers[i].name: i for i in range(len(self.__layers))}
                self._informed = len(layers) == len(self.__layers)

                if close_category:
                    header.click()

                if close_layers:
                    library.click()

            return self._informed
        else:
            return False

    @returnonexception(None, StaleElementReferenceException)
    def select(self):
        if self.inform():
            header = self._earthtime['CategoryHeader', self.__category_id]

            if not header:
                self._earthtime.DataLibraryMenu.click()
                header = self._earthtime['CategoryHeader', self.__category_id]

            if header['aria-selected'] == 'false':
                header.click()

    def time_layers(self, condition: Callable[[str], bool] = None) -> list:
        if self._informed and bool(self._earthtime):
            layer_times = []

            library = self._earthtime.DataLibraryMenu
            header = self._earthtime['CategoryHeader', self.__category_id]
            close_layers = header is Miss
            close_category = False

            if not header:
                library.click()

                if clear := self._earthtime.DataLibrarySearchClearButton:
                    clear.click()

                header = self._earthtime['CategoryHeader', self.__category_id]
            elif clear := self._earthtime.DataLibrarySearchClearButton:
                clear.click()

            if header['aria-selected'] == 'false':
                close_category = True
                header.click()

            for layer in self.__layers:
                if condition:
                    if condition(layer.name) and (time := layer.draw_time()):
                        layer_times.append(time)
                elif time := layer.draw_time():
                    layer_times.append(time)

            if close_category:
                header.click()

            if close_layers:
                library.click()

            return layer_times

        elif self.informable():
            layer_times = []

            library = self._earthtime.DataLibraryMenu
            header = self._earthtime['CategoryHeader', self.__category_id]
            close_layers = header is Miss
            close_category = False

            if not header:
                library.click()

                if clear := self._earthtime.DataLibrarySearchClearButton:
                    clear.click()

                header = self._earthtime['CategoryHeader', self.__category_id]
            elif clear := self._earthtime.DataLibrarySearchClearButton:
                clear.click()

            self.__category_id = header.id_
            self.__category_name = header.text

            if header['aria-selected'] == 'false':
                close_category = True
                header.click()

            if labels := self._earthtime['CategoryLabels', self.__category_id]:
                layers = [Layer(label.name, self.__category_id, self._earthtime) for label in labels]
                self.__layers = [layer for layer in layers if layer.inform()]
                self.__layer_names = {self.__layers[i].name: i for i in range(len(self.__layers))}

                for layer in self.__layers:
                    if condition:
                            if condition(layer.name) and (time := layer.draw_time()):
                                layer_times.append(time)
                    elif time := layer.draw_time():
                        layer_times.append(time)

                self._informed = len(layers) == len(self.__layers)

                if close_category:
                    header.click()

                if close_layers:
                    library.click()

            return layer_times
        else:
            return []
>>>>>>> 757f35ae
<|MERGE_RESOLUTION|>--- conflicted
+++ resolved
@@ -1,4 +1,3 @@
-<<<<<<< HEAD
 from __future__ import annotations
 
 from dataclasses import dataclass
@@ -57,7 +56,7 @@
             layer = Hit(layer)
 
         raiseif(
-            earthtime is None or bool(earthtime),
+            not bool(earthtime),
             UnearthtimeException('Invalid or inactive EarthTime page.')
         )
 
@@ -249,6 +248,11 @@
             header = Hit(header)
 
         raiseif(
+            not bool(earthtime),
+            UnearthtimeException('Invalid or inactive EarthTime page.')
+        )
+
+        raiseif(
             header is None or header.tag_name != 'H3' or
             not (bool(header['aria-controls']) and header['aria-controls'].startswith('category')),
             UnearthtimeException('Element is not an EarthTime Data Library category.')
@@ -504,512 +508,4 @@
 
             return layer_times
         else:
-            return []
-=======
-from __future__ import annotations
-
-from dataclasses import dataclass
-from time import sleep
-from timeit import default_timer as timer
-from typing import Union, Callable
-
-from selenium.common.exceptions import ElementNotInteractableException
-from selenium.common.exceptions import StaleElementReferenceException
-from selenium.webdriver.remote.webelement import WebElement as Element
-
-from .tool import SelectableTool
-from .._algae.deco import returnonexception
-from .._algae.exceptions import UnearthtimeException
-from .._algae.strings import noneorempty
-from .._algae.utils import raiseif
-from ..earthtime import EarthTime
-from ..explore.response import Hit, Miss, MissType
-
-@dataclass
-class DrawnLayer:
-    name: str
-    title: str
-    draw_time: float
-    draw_calls: int
-    drawn: bool
-
-    def __bool__(self): return bool(self.name) and bool(self.title)
-
-    def __repr__(self): return f'{DrawnLayer.__name__}(Name: {self.name}, Title: {self.title}, Time: {self.draw_time}, Calls: {self.draw_calls}, Drawn: {self.drawn})'
-
-
-class Layer(SelectableTool):
-    def __init__(self, name: str, category_id: str, earthtime: EarthTime):
-        super().__init__(earthtime)
-        self.__category_name = ''
-        self.__category_id = category_id
-        self.__checkbox = None
-        self.__description = ''
-        self.__name = name
-        self.__title = ''
-
-    def __repr__(self):
-        return '%s[%s]' % (Layer.__name__, self.__title)
-
-    @classmethod
-    def informed(cls, name: str, category_id: str, earthtime: EarthTime):
-        layer = cls(name, category_id, earthtime)
-        layer.inform()
-
-        return layer
-
-    @staticmethod
-    def from_element(layer: Union[Element, Hit], earthtime: EarthTime):
-        if isinstance(layer, Element):
-            layer = Hit(layer)
-
-        raiseif(
-            earthtime is None or bool(earthtime),
-            UnearthtimeException('Invalid or inactive EarthTime page.')
-        )
-
-        raiseif(
-            layer is None or layer.tag_name != 'LABEL',
-            UnearthtimeException('Element is not an EarthTime layer.')
-        )
-
-        raiseif(
-            layer.parent != earthtime.driver,
-            UnearthtimeException('Layer is not an element of input EarthTime page.')
-        )
-
-        try:
-            name = layer.name
-            layer = Layer(name, layer.parent_element().parent_element().parent_element()['aria-labelledby'], earthtime)
-
-            if layer.inform():
-                return layer
-            else:
-                raise UnearthtimeException('Element is not an EarthTime layer.')
-        except AttributeError:
-            raise UnearthtimeException('Element is not an EarthTime layer.')
-
-    @property
-    def category_id(self) -> str:
-        return self.__category_id
-
-    @property
-    def category_name(self) -> str:
-        return self.__category_name
-
-    @property
-    def checkbox(self) -> Hit:
-        return self.__checkbox
-
-    @property
-    def description(self) -> str:
-        return self.__description
-
-    @property
-    def name(self) -> str:
-        return self.__name
-
-    @property
-    def title(self) -> str:
-        return self.__title
-
-    def draw_time(self) -> DrawnLayer:
-        if self.inform() and self.__title:
-            start = timer()
-
-            self.select()
-
-            drawn = self._earthtime.lastFrameCompletelyDrawn
-            draw_calls = 1
-
-            while not drawn:
-                sleep(0.5)
-                drawn = self._earthtime.lastFrameCompletelyDrawn
-                draw_calls += 1
-
-                if not self._earthtime.isSpinnerShowing() and draw_calls >= 60:
-                    break
-
-            end = timer()
-
-            self.select()
-
-            total_time = end - start
-
-            return DrawnLayer(self.__name, self.__title, total_time, draw_calls, drawn)
-        else:
-            return DrawnLayer('', '', 0, 0, False)
-
-    @returnonexception(False, ElementNotInteractableException)
-    def inform(self) -> bool:
-        if self._informed:
-            return bool(self._earthtime)
-        elif self.informable():
-            library = self._earthtime.DataLibraryMenu
-            header = self._earthtime['CategoryHeader', self.__category_id]
-            close_layers = header is Miss
-            close_category = False
-
-            if not header:
-                library.click()
-
-                if clear := self._earthtime.DataLibrarySearchClearButton:
-                    clear.click()
-
-                header = self._earthtime['CategoryHeader', self.__category_id]
-
-                if not header:
-                    return False
-            elif clear := self._earthtime.DataLibrarySearchClearButton:
-                clear.click()
-
-            self.__category_id = header.id_
-
-            if header['aria-selected'] == 'false':
-                close_category = True
-                header.click()
-
-            label = self._earthtime['LayerLabel', self.__name]
-            description = self._earthtime['LayerDescription', self.__name]
-
-            self.__category_name = header.text
-            self.__checkbox = self._earthtime['LayerCheckbox', self.__name]
-            self.__description = '' if not description else description
-            self.__title = label.text.strip()
-            self._informed = True
-
-            if close_category:
-                header.click()
-
-            if close_layers:
-                library.click()
-
-            return True
-        else:
-            return False
-
-    def is_selected(self) -> bool:
-        return bool(self.__checkbox) and self.__checkbox.checked
-
-    @returnonexception(None, StaleElementReferenceException)
-    def select(self):
-        if self.inform():
-            header = self._earthtime['CategoryHeader', self.__category_id]
-
-            if not header:
-                self._earthtime.DataLibraryMenu.click()
-                header = self._earthtime['CategoryHeader', self.__category_id]
-
-            if header['aria-selected'] == 'false':
-                header.click()
-
-            self.__checkbox.click()
-
-
-class Category(SelectableTool):
-
-    def __init__(self, category_id: str, earthtime: EarthTime):
-        super().__init__(earthtime)
-        self.__category_id = category_id
-        self.__category_name = ''
-        self.__layer_names = {}
-        self.__layers = []
-
-    def __contains__(self, layer_name: str):
-        return layer_name in self.__layer_names
-
-    def __getitem__(self, layer: Union[int, str]) -> Union[Layer, MissType]:
-        if isinstance(layer, str) and layer in self.__layer_names:
-            return self.__layers[self.__layer_names[layer]]
-        elif isinstance(layer, int) and -len(self.__layers) <= layer < len(self.__layers):
-            return self.__layers[layer]
-        else:
-            return Miss
-
-    def __iter__(self):
-        for layer in self.__layers:
-            yield layer
-
-    def __len__(self):
-        return len(self.__layers)
-
-    def __reversed__(self):
-        for layer in reversed(self.__layers):
-            yield layer
-
-    def __repr__(self):
-        if self._informed:
-            return '%s [ %s: %s]' % (Category.__name__, self.__category_name, '{\n\t%s\n}' % '\n\t'.join(map(str, self.__layers)))
-        else:
-            return 'Empty %s' % Category.__name__
-
-    @classmethod
-    def informed(cls, category_id: str, earthtime: EarthTime):
-        category = cls(category_id, earthtime)
-        category.inform()
-
-        return category
-
-    @classmethod
-    def from_element(cls, header: Union[Element, Hit], earthtime: EarthTime):
-        if isinstance(header, Element):
-            header = Hit(header)
-
-        raiseif(
-            header is None or header.tag_name != 'H3' or
-            not (bool(header['aria-controls']) and header['aria-controls'].startswith('category')),
-            UnearthtimeException('Element is not an EarthTime Data Library category.')
-        )
-
-        raiseif(
-            header.parent != earthtime.driver,
-            UnearthtimeException('Category is not an element of input EarthTime page.')
-        )
-
-        try:
-            category = cls(header.id_, earthtime)
-
-            if category.inform():
-                return category
-            else:
-                raise UnearthtimeException('Element is not an EarthTime Data Library category.')
-        except AttributeError:
-            raise UnearthtimeException('Element is not an EarthTime Data Library category.')
-
-    @staticmethod
-    def layers_by_category(earthtime: EarthTime, inform: bool = False):
-
-        if earthtime is None or not bool(earthtime):
-            return {}
-
-        menu = earthtime.DataLibrarySearchInput
-
-        if not menu:
-            menu = True
-            earthtime.DataLibraryMenu.click()
-
-            if clear := earthtime.DataLibrarySearchClearButton:
-                clear.click()
-        elif clear := earthtime.DataLibrarySearchClearButton:
-            clear.click()
-
-        categories = {category['aria-controls']: Category(category.id_, earthtime) for category in headers} if (headers := earthtime.CategoryHeaders) else {}
-
-        if inform:
-            for category in categories.values():
-                category.inform()
-
-        if menu:
-            earthtime.DataLibraryMenu.click()
-
-        return categories
-
-    @staticmethod
-    def layers_by_category_after(category_id: str, earthtime: EarthTime, inform: bool = False):
-
-        if earthtime is None or not bool(earthtime) or noneorempty(category_id):
-            return {}
-
-        menu = earthtime.DataLibrarySearchInput
-
-        if not menu:
-            menu = True
-            earthtime.DataLibraryMenu.click()
-
-            if clear := earthtime.DataLibrarySearchClearButton:
-                clear.click()
-        elif clear := earthtime.DataLibrarySearchClearButton:
-            clear.click()
-
-        categories = {category['aria-controls']: Category(category.id_, earthtime) for category in headers} if (headers := earthtime['CategoryHeadersAfter', category_id]) else {}
-
-        if inform:
-            for category in categories.values():
-                category.inform()
-
-        if menu:
-            earthtime.DataLibraryMenu.click()
-
-        return categories
-
-    @staticmethod
-    def layers_by_category_except(category_id: str, earthtime: EarthTime, inform: bool = False):
-
-        if not bool(earthtime) or noneorempty(category_id):
-            return {}
-
-        menu = earthtime.DataLibrarySearchInput
-
-        if not menu:
-            menu = True
-            earthtime.DataLibraryMenu.click()
-
-            if clear := earthtime.DataLibrarySearchClearButton:
-                clear.click()
-        elif clear := earthtime.DataLibrarySearchClearButton:
-            clear.click()
-
-        categories = {category['aria-controls']: Category(category.id_, earthtime) for category in headers} if (headers := earthtime['CategoryHeadersExcept', category_id]) else {}
-
-        if inform:
-            for category in categories.values():
-                category.inform()
-
-        if menu:
-            earthtime.DataLibraryMenu.click()
-
-        return categories
-
-    @property
-    def category_id(self) -> str:
-        return self.__category_id
-
-    @property
-    def category_name(self) -> str:
-        return self.__category_name
-
-    @returnonexception(False, ElementNotInteractableException)
-    def inform(self) -> bool:
-        if self._informed:
-            return bool(self._earthtime)
-        elif self.informable():
-            library = self._earthtime.DataLibraryMenu
-            header = self._earthtime['CategoryHeader', self.__category_id]
-            close_layers = header is Miss
-            close_category = False
-
-            if not header:
-                library.click()
-
-                if clear := self._earthtime.DataLibrarySearchClearButton:
-                    clear.click()
-
-                header = self._earthtime['CategoryHeader', self.__category_id]
-
-                if not header:
-                    return False
-            elif clear := self._earthtime.DataLibrarySearchClearButton:
-                clear.click()
-
-            self.__category_id = header.id_
-            self.__category_name = header.text
-
-            if header['aria-selected'] == 'false':
-                close_category = True
-                header.click()
-
-            if labels := self._earthtime['CategoryLabels', self.__category_id]:
-                layers = [Layer(label.name, self.__category_id, self._earthtime) for label in labels]
-                self.__layers = [layer for layer in layers if layer.inform()]
-                self.__layer_names = {self.__layers[i].name: i for i in range(len(self.__layers))}
-                self._informed = len(layers) == len(self.__layers)
-
-                if close_category:
-                    header.click()
-
-                if close_layers:
-                    library.click()
-
-            return self._informed
-        else:
-            return False
-
-    @returnonexception(None, StaleElementReferenceException)
-    def select(self):
-        if self.inform():
-            header = self._earthtime['CategoryHeader', self.__category_id]
-
-            if not header:
-                self._earthtime.DataLibraryMenu.click()
-                header = self._earthtime['CategoryHeader', self.__category_id]
-
-            if header['aria-selected'] == 'false':
-                header.click()
-
-    def time_layers(self, condition: Callable[[str], bool] = None) -> list:
-        if self._informed and bool(self._earthtime):
-            layer_times = []
-
-            library = self._earthtime.DataLibraryMenu
-            header = self._earthtime['CategoryHeader', self.__category_id]
-            close_layers = header is Miss
-            close_category = False
-
-            if not header:
-                library.click()
-
-                if clear := self._earthtime.DataLibrarySearchClearButton:
-                    clear.click()
-
-                header = self._earthtime['CategoryHeader', self.__category_id]
-            elif clear := self._earthtime.DataLibrarySearchClearButton:
-                clear.click()
-
-            if header['aria-selected'] == 'false':
-                close_category = True
-                header.click()
-
-            for layer in self.__layers:
-                if condition:
-                    if condition(layer.name) and (time := layer.draw_time()):
-                        layer_times.append(time)
-                elif time := layer.draw_time():
-                    layer_times.append(time)
-
-            if close_category:
-                header.click()
-
-            if close_layers:
-                library.click()
-
-            return layer_times
-
-        elif self.informable():
-            layer_times = []
-
-            library = self._earthtime.DataLibraryMenu
-            header = self._earthtime['CategoryHeader', self.__category_id]
-            close_layers = header is Miss
-            close_category = False
-
-            if not header:
-                library.click()
-
-                if clear := self._earthtime.DataLibrarySearchClearButton:
-                    clear.click()
-
-                header = self._earthtime['CategoryHeader', self.__category_id]
-            elif clear := self._earthtime.DataLibrarySearchClearButton:
-                clear.click()
-
-            self.__category_id = header.id_
-            self.__category_name = header.text
-
-            if header['aria-selected'] == 'false':
-                close_category = True
-                header.click()
-
-            if labels := self._earthtime['CategoryLabels', self.__category_id]:
-                layers = [Layer(label.name, self.__category_id, self._earthtime) for label in labels]
-                self.__layers = [layer for layer in layers if layer.inform()]
-                self.__layer_names = {self.__layers[i].name: i for i in range(len(self.__layers))}
-
-                for layer in self.__layers:
-                    if condition:
-                            if condition(layer.name) and (time := layer.draw_time()):
-                                layer_times.append(time)
-                    elif time := layer.draw_time():
-                        layer_times.append(time)
-
-                self._informed = len(layers) == len(self.__layers)
-
-                if close_category:
-                    header.click()
-
-                if close_layers:
-                    library.click()
-
-            return layer_times
-        else:
-            return []
->>>>>>> 757f35ae
+            return []